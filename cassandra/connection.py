<<<<<<< HEAD
from collections import defaultdict
=======
# Copyright 2013-2014 DataStax, Inc.
#
# Licensed under the Apache License, Version 2.0 (the "License");
# you may not use this file except in compliance with the License.
# You may obtain a copy of the License at
#
# http://www.apache.org/licenses/LICENSE-2.0
#
# Unless required by applicable law or agreed to in writing, software
# distributed under the License is distributed on an "AS IS" BASIS,
# WITHOUT WARRANTIES OR CONDITIONS OF ANY KIND, either express or implied.
# See the License for the specific language governing permissions and
# limitations under the License.

>>>>>>> 9effa90f
import errno
from functools import wraps, partial
import logging
import sys
from threading import Event, RLock
import time
import traceback

if 'gevent.monkey' in sys.modules:
    from gevent.queue import Queue, Empty
else:
    from Queue import Queue, Empty  # noqa

from cassandra import ConsistencyLevel, AuthenticationFailed, OperationTimedOut
from cassandra.marshal import int8_unpack, int32_pack
from cassandra.decoder import (ReadyMessage, AuthenticateMessage, OptionsMessage,
                               StartupMessage, ErrorMessage, CredentialsMessage,
                               QueryMessage, ResultMessage, decode_response,
                               InvalidRequestException, SupportedMessage)


log = logging.getLogger(__name__)

locally_supported_compressions = {}

try:
    import snappy
except ImportError:
    pass
else:
    # work around apparently buggy snappy decompress
    def decompress(byts):
        if byts == '\x00':
            return ''
        return snappy.decompress(byts)
    locally_supported_compressions['snappy'] = (snappy.compress, decompress)

try:
    import lz4
except ImportError:
    pass
else:

    # Cassandra writes the uncompressed message length in big endian order,
    # but the lz4 lib requires little endian order, so we wrap these
    # functions to handle that

    def lz4_compress(byts):
        # write length in big-endian instead of little-endian
        return int32_pack(len(byts)) + lz4.compress(byts)[4:]

    def lz4_decompress(byts):
        # flip from big-endian to little-endian
        return lz4.decompress(byts[3::-1] + byts[4:])

    locally_supported_compressions['lz4'] = (lz4_compress, lz4_decompress)


MAX_STREAM_PER_CONNECTION = 127

PROTOCOL_VERSION_MASK = 0x7f

HEADER_DIRECTION_FROM_CLIENT = 0x00
HEADER_DIRECTION_TO_CLIENT = 0x80
HEADER_DIRECTION_MASK = 0x80

NONBLOCKING = (errno.EAGAIN, errno.EWOULDBLOCK)


class ConnectionException(Exception):
    """
    An unrecoverable error was hit when attempting to use a connection,
    or the connection was already closed or defunct.
    """

    def __init__(self, message, host=None):
        Exception.__init__(self, message)
        self.host = host


class ConnectionShutdown(ConnectionException):
    """
    Raised when a connection has been marked as defunct or has been closed.
    """
    pass


class ConnectionBusy(Exception):
    """
    An attempt was made to send a message through a :class:`.Connection` that
    was already at the max number of in-flight operations.
    """
    pass


class ProtocolError(Exception):
    """
    Communication did not match the protocol that this driver expects.
    """
    pass


def defunct_on_error(f):

    @wraps(f)
    def wrapper(self, *args, **kwargs):
        try:
            return f(self, *args, **kwargs)
        except Exception as exc:
            self.defunct(exc)

    return wrapper


DEFAULT_CQL_VERSION = '3.0.0'


class Connection(object):

    in_buffer_size = 4096
    out_buffer_size = 4096

    cql_version = None
    protocol_version = 2

    keyspace = None
    compression = True
    compressor = None
    decompressor = None

    ssl_options = None
    last_error = None
    in_flight = 0
    is_defunct = False
    is_closed = False
    lock = None

    is_control_connection = False

    def __init__(self, host='127.0.0.1', port=9042, credentials=None,
                 ssl_options=None, sockopts=None, compression=True,
                 cql_version=None, protocol_version=2, is_control_connection=False):
        self.host = host
        self.port = port
        self.credentials = credentials
        self.ssl_options = ssl_options
        self.sockopts = sockopts
        self.compression = compression
        self.cql_version = cql_version
        self.protocol_version = protocol_version
        self.is_control_connection = is_control_connection
        self._push_watchers = defaultdict(set)

        self._id_queue = Queue(MAX_STREAM_PER_CONNECTION)
        for i in range(MAX_STREAM_PER_CONNECTION):
            self._id_queue.put_nowait(i)

        self.lock = RLock()

    def close(self):
        raise NotImplementedError()

    def defunct(self, exc):
        with self.lock:
            if self.is_defunct or self.is_closed:
                return
            self.is_defunct = True

        trace = traceback.format_exc(exc)
        if trace != "None":
            log.debug("Defuncting connection (%s) to %s: %s\n%s",
                      id(self), self.host, exc, traceback.format_exc(exc))
        else:
            log.debug("Defuncting connection (%s) to %s: %s", id(self), self.host, exc)

        self.last_error = exc
        self.close()
        self.error_all_callbacks(exc)
        self.connected_event.set()
        return exc

    def error_all_callbacks(self, exc):
        with self.lock:
            callbacks = self._callbacks
            self._callbacks = {}
        new_exc = ConnectionShutdown(str(exc))
        for cb in callbacks.values():
            try:
                cb(new_exc)
            except Exception:
                log.warn("Ignoring unhandled exception while erroring callbacks for a "
                         "failed connection (%s) to host %s:",
                         id(self), self.host, exc_info=True)

    def handle_pushed(self, response):
        log.debug("Message pushed from server: %r", response)
        for cb in self._push_watchers.get(response.event_type, []):
            try:
                cb(response.event_args)
            except Exception:
                log.exception("Pushed event handler errored, ignoring:")

    def send_msg(self, msg, cb, wait_for_id=False):
        if self.is_defunct:
            raise ConnectionShutdown("Connection to %s is defunct" % self.host)
        elif self.is_closed:
            raise ConnectionShutdown("Connection to %s is closed" % self.host)

        if not wait_for_id:
            try:
                request_id = self._id_queue.get_nowait()
            except Empty:
                raise ConnectionBusy(
                    "Connection to %s is at the max number of requests" % self.host)
        else:
            request_id = self._id_queue.get()

        self._callbacks[request_id] = cb
        self.push(msg.to_string(request_id, self.protocol_version, compression=self.compressor))
        return request_id

    def wait_for_response(self, msg, timeout=None):
        return self.wait_for_responses(msg, timeout=timeout)[0]

    def wait_for_responses(self, *msgs, **kwargs):
        if self.is_closed or self.is_defunct:
            raise ConnectionShutdown("Connection %s is already closed" % (self, ))
        timeout = kwargs.get('timeout')
        waiter = ResponseWaiter(self, len(msgs))

        # busy wait for sufficient space on the connection
        messages_sent = 0
        while True:
            needed = len(msgs) - messages_sent
            with self.lock:
                available = min(needed, MAX_STREAM_PER_CONNECTION - self.in_flight)
                self.in_flight += available

            for i in range(messages_sent, messages_sent + available):
                self.send_msg(msgs[i], partial(waiter.got_response, index=i), wait_for_id=True)
            messages_sent += available

            if messages_sent == len(msgs):
                break
            else:
                if timeout is not None:
                    timeout -= 0.01
                    if timeout <= 0.0:
                        raise OperationTimedOut()
                time.sleep(0.01)

        try:
            return waiter.deliver(timeout)
        except OperationTimedOut:
            raise
        except Exception, exc:
            self.defunct(exc)
            raise

    def register_watcher(self, event_type, callback):
        raise NotImplementedError()

    def register_watchers(self, type_callback_dict):
        raise NotImplementedError()

    def control_conn_disposed(self):
        self.is_control_connection = False
        self._push_watchers = {}

    @defunct_on_error
    def process_msg(self, msg, body_len):
        version, flags, stream_id, opcode = map(int8_unpack, msg[:4])
        if stream_id < 0:
            callback = None
        else:
            callback = self._callbacks.pop(stream_id, None)
            self._id_queue.put_nowait(stream_id)

        body = None
        try:
            # check that the protocol version is supported
            given_version = version & PROTOCOL_VERSION_MASK
            if given_version != self.protocol_version:
                msg = "Server protocol version (%d) does not match the specified driver protocol version (%d). " +\
                      "Consider setting Cluster.protocol_version to %d."
                raise ProtocolError(msg % (given_version, self.protocol_version, given_version))

            # check that the header direction is correct
            if version & HEADER_DIRECTION_MASK != HEADER_DIRECTION_TO_CLIENT:
                raise ProtocolError(
                    "Header direction in response is incorrect; opcode %04x, stream id %r"
                    % (opcode, stream_id))

            if body_len > 0:
                body = msg[8:]
            elif body_len == 0:
                body = ""
            else:
                raise ProtocolError("Got negative body length: %r" % body_len)

            response = decode_response(stream_id, flags, opcode, body, self.decompressor)
        except Exception as exc:
            log.exception("Error decoding response from Cassandra. "
                          "opcode: %04x; message contents: %r", opcode, body)
            if callback is not None:
                callback(exc)
            self.defunct(exc)
            return

        try:
            if stream_id < 0:
                self.handle_pushed(response)
            elif callback is not None:
                callback(response)
        except Exception:
            log.exception("Callback handler errored, ignoring:")

    @defunct_on_error
    def _send_options_message(self):
        if self.cql_version is None and (not self.compression or not locally_supported_compressions):
            log.debug("Not sending options message for new connection(%s) to %s "
                      "because compression is disabled and a cql version was not "
                      "specified", id(self), self.host)
            self._compressor = None
            self.cql_version = DEFAULT_CQL_VERSION
            self._send_startup_message()
        else:
            log.debug("Sending initial options message for new connection (%s) to %s", id(self), self.host)
            self.send_msg(OptionsMessage(), self._handle_options_response)

    @defunct_on_error
    def _handle_options_response(self, options_response):
        if self.is_defunct:
            return

        if not isinstance(options_response, SupportedMessage):
            if isinstance(options_response, ConnectionException):
                raise options_response
            else:
                log.error("Did not get expected SupportedMessage response; " \
                          "instead, got: %s", options_response)
                raise ConnectionException("Did not get expected SupportedMessage " \
                                          "response; instead, got: %s" \
                                          % (options_response,))

        log.debug("Received options response on new connection (%s) from %s",
                  id(self), self.host)
        supported_cql_versions = options_response.cql_versions
        remote_supported_compressions = options_response.options['COMPRESSION']

        if self.cql_version:
            if self.cql_version not in supported_cql_versions:
                raise ProtocolError(
                    "cql_version %r is not supported by remote (w/ native "
                    "protocol). Supported versions: %r"
                    % (self.cql_version, supported_cql_versions))
        else:
            self.cql_version = supported_cql_versions[0]

        self._compressor = None
        compression_type = None
        if self.compression:
            overlap = (set(locally_supported_compressions.keys()) &
                       set(remote_supported_compressions))
            if len(overlap) == 0:
                log.debug("No available compression types supported on both ends."
                          " locally supported: %r. remotely supported: %r",
                          locally_supported_compressions.keys(),
                          remote_supported_compressions)
            else:
                compression_type = iter(overlap).next()  # choose any
                # set the decompressor here, but set the compressor only after
                # a successful Ready message
                self._compressor, self.decompressor = \
                    locally_supported_compressions[compression_type]

        self._send_startup_message(compression_type)

    @defunct_on_error
    def _send_startup_message(self, compression=None):
        opts = {}
        if compression:
            opts['COMPRESSION'] = compression
        sm = StartupMessage(cqlversion=self.cql_version, options=opts)
        self.send_msg(sm, cb=self._handle_startup_response)

    @defunct_on_error
    def _handle_startup_response(self, startup_response, did_authenticate=False):
        if self.is_defunct:
            return
        if isinstance(startup_response, ReadyMessage):
            log.debug("Got ReadyMessage on new connection (%s) from %s", id(self), self.host)
            if self._compressor:
                self.compressor = self._compressor
            self.connected_event.set()
        elif isinstance(startup_response, AuthenticateMessage):
            log.debug("Got AuthenticateMessage on new connection (%s) from %s", id(self), self.host)

            if self.credentials is None:
                raise AuthenticationFailed('Remote end requires authentication.')

            self.authenticator = startup_response.authenticator
            cm = CredentialsMessage(creds=self.credentials)
            callback = partial(self._handle_startup_response, did_authenticate=True)
            self.send_msg(cm, cb=callback)
        elif isinstance(startup_response, ErrorMessage):
            log.debug("Received ErrorMessage on new connection (%s) from %s: %s",
                      id(self), self.host, startup_response.summary_msg())
            if did_authenticate:
                raise AuthenticationFailed(
                    "Failed to authenticate to %s: %s" %
                    (self.host, startup_response.summary_msg()))
            else:
                raise ConnectionException(
                    "Failed to initialize new connection to %s: %s"
                    % (self.host, startup_response.summary_msg()))
        else:
            msg = "Unexpected response during Connection setup: %r"
            log.error(msg, startup_response)
            raise ProtocolError(msg % (startup_response,))

    def set_keyspace_blocking(self, keyspace):
        if not keyspace or keyspace == self.keyspace:
            return

        query = QueryMessage(query='USE "%s"' % (keyspace,),
                             consistency_level=ConsistencyLevel.ONE)
        try:
            result = self.wait_for_response(query)
        except InvalidRequestException as ire:
            # the keyspace probably doesn't exist
            raise ire.to_exception()
        except Exception as exc:
            conn_exc = ConnectionException(
                "Problem while setting keyspace: %r" % (exc,), self.host)
            self.defunct(conn_exc)
            raise conn_exc

        if isinstance(result, ResultMessage):
            self.keyspace = keyspace
        else:
            conn_exc = ConnectionException(
                "Problem while setting keyspace: %r" % (result,), self.host)
            self.defunct(conn_exc)
            raise conn_exc

    def set_keyspace_async(self, keyspace, callback):
        """
        Use this in order to avoid deadlocking the event loop thread.
        When the operation completes, `callback` will be called with
        two arguments: this connection and an Exception if an error
        occurred, otherwise :const:`None`.
        """
        if not keyspace or keyspace == self.keyspace:
            callback(self, None)
            return

        query = QueryMessage(query='USE "%s"' % (keyspace,),
                             consistency_level=ConsistencyLevel.ONE)

        def process_result(result):
            if isinstance(result, ResultMessage):
                self.keyspace = keyspace
                callback(self, None)
            elif isinstance(result, InvalidRequestException):
                callback(self, result.to_exception())
            else:
                callback(self, self.defunct(ConnectionException(
                    "Problem while setting keyspace: %r" % (result,), self.host)))

        self.send_msg(query, process_result, wait_for_id=True)

    def __str__(self):
        status = ""
        if self.is_defunct:
            status = " (defunct)"
        elif self.is_closed:
            status = " (closed)"

        return "<%s(%r) %s:%d%s>" % (self.__class__.__name__, id(self), self.host, self.port, status)
    __repr__ = __str__


class ResponseWaiter(object):

    def __init__(self, connection, num_responses):
        self.connection = connection
        self.pending = num_responses
        self.error = None
        self.responses = [None] * num_responses
        self.event = Event()

    def got_response(self, response, index):
        with self.connection.lock:
            self.connection.in_flight -= 1
        if isinstance(response, Exception):
            self.error = response
            self.event.set()
        else:
            self.responses[index] = response
            self.pending -= 1
            if not self.pending:
                self.event.set()

    def deliver(self, timeout=None):
        self.event.wait(timeout)
        if self.error:
            raise self.error
        elif not self.event.is_set():
            raise OperationTimedOut()
        else:
            return self.responses<|MERGE_RESOLUTION|>--- conflicted
+++ resolved
@@ -1,6 +1,3 @@
-<<<<<<< HEAD
-from collections import defaultdict
-=======
 # Copyright 2013-2014 DataStax, Inc.
 #
 # Licensed under the Apache License, Version 2.0 (the "License");
@@ -15,7 +12,7 @@
 # See the License for the specific language governing permissions and
 # limitations under the License.
 
->>>>>>> 9effa90f
+from collections import defaultdict
 import errno
 from functools import wraps, partial
 import logging
